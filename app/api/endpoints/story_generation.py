--- conflicted
+++ resolved
@@ -716,11 +716,10 @@
 
                 # [2025-11-05 김민중 수정] 일관된 anime style 적용 및 캐릭터 일관성 강화
                 prompt = f"""
-<<<<<<< HEAD
-다음 한글 동화 내용을 이미지 생성 AI(PollinationAI)가 이해할 수 있는 짧고 효과적인 영어 프롬프트로 변환해주세요.
-
-**한글 동화 내용:**
-{req.koreanText}
+                다음 한글 동화 내용을 이미지 생성 AI(PollinationAI)가 이해할 수 있는 짧고 효과적인 영어 프롬프트로 변환해주세요.
+
+                **한글 동화 내용:**
+                {req.koreanText}
 
 **요구사항:**
 1. 핵심 시각적 요소만 추출 (캐릭터, 배경, 분위기, 행동)
@@ -750,34 +749,8 @@
     "keyElements": ["주요 요소1", "주요 요소2", "주요 요소3"]
 }}
 
-JSON 형식으로 응답해주세요.
-"""
-=======
-                다음 한글 동화 내용을 이미지 생성 AI(PollinationAI)가 이해할 수 있는 짧고 효과적인 영어 프롬프트로 변환해주세요.
-
-                **한글 동화 내용:**
-                {req.koreanText}
-
-                **요구사항:**
-                1. 핵심 시각적 요소만 추출 (캐릭터, 배경, 분위기, 행동)
-                2. 최대 {req.maxLength}자 이내의 영어로 작성
-                3. 어린이 동화책 일러스트레이션 스타일 명시
-                4. 구체적이고 명확한 묘사
-                5. PollinationAI가 이해하기 쉬운 간결한 문장
-
-                **좋은 예시:**
-                - "A cute little rabbit bravely walking through a magical forest, warm pastel colors, children's book illustration style"
-                - "A young boy helping a small bird with a broken wing, gentle and caring atmosphere, watercolor style"
-
-                **출력 형식 (JSON):**
-                {{
-                    "imagePrompt": "영어 프롬프트 (최대 {req.maxLength}자)",
-                    "keyElements": ["주요 요소1", "주요 요소2", "주요 요소3"]
-                }}
-
                 JSON 형식으로 응답해주세요.
                 """
->>>>>>> 5c53fa98
 
                 # [2025-11-05 김민중 수정] 시스템 프롬프트에 캐릭터 일관성 강조
                 response = llm.client.chat.completions.create(
